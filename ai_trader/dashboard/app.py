"""Streamlit dashboard for the AI trading platform."""

from __future__ import annotations

import json
import sqlite3
import sys
from pathlib import Path
from typing import Dict, List, Optional

import pandas as pd
import plotly.graph_objects as go
from plotly.subplots import make_subplots
import streamlit as st
import yaml

BASE_DIR = Path(__file__).resolve().parents[1]
PROJECT_ROOT = BASE_DIR.parent

try:
    from ai_trader.services.configuration import normalize_config, read_config_file
    from ai_trader.services.ml import MLService
except ModuleNotFoundError:  # pragma: no cover - fallback for direct script execution
    if str(PROJECT_ROOT) not in sys.path:
        sys.path.append(str(PROJECT_ROOT))
    from ai_trader.services.configuration import normalize_config, read_config_file
    from ai_trader.services.ml import MLService

if not st.session_state.get("_page_configured", False):
    st.set_page_config(page_title="AI Trader Control Center", layout="wide", page_icon="🧠")
    st.session_state["_page_configured"] = True

DB_PATH = BASE_DIR / "data" / "trades.db"
CONFIG_PATH = BASE_DIR / "config.yaml"
MODULE_DISPLAY_NAMES = {
    "ai_trader.workers.short_momentum.ShortMomentumWorker": "Velocity Short",
    "ai_trader.workers.short_mean_reversion.ShortMeanReversionWorker": "Reversion Raider",
    "ai_trader.workers.ml_short.MLShortWorker": "ML Short Alpha",
    "ai_trader.workers.researcher.MarketResearchWorker": "Research Sentinel",
}

CUSTOM_CSS = """
<style>
body {
    background: radial-gradient(circle at 20% 20%, rgba(0, 255, 170, 0.15), transparent 60%),
                radial-gradient(circle at 80% 0%, rgba(0, 120, 255, 0.12), transparent 55%),
                #0b1021;
    color: #f5f5ff;
    font-family: 'Inter', 'JetBrains Mono', monospace;
}
section.main > div {
    backdrop-filter: blur(18px);
    background: rgba(15, 25, 46, 0.78);
    border: 1px solid rgba(0, 255, 170, 0.15);
    border-radius: 18px;
    padding: 18px;
    margin-bottom: 24px;
}
.stButton>button {
    background: linear-gradient(135deg, #00d4ff 0%, #0070f3 100%);
    color: #0b1021;
    border-radius: 12px;
    font-weight: 600;
    padding: 0.6rem 1.4rem;
    border: none;
}
.metric-card {
    padding: 1rem;
    border-radius: 1rem;
    border: 1px solid rgba(0, 255, 170, 0.25);
    background: rgba(11, 16, 33, 0.8);
    margin-bottom: 1rem;
}
</style>
"""

st.markdown(CUSTOM_CSS, unsafe_allow_html=True)


def _auto_refresh_script(interval_seconds: int) -> None:
    st.markdown(
        f"""
        <script>
        setTimeout(function() {{ window.location.reload(); }}, {interval_seconds * 1000});
        </script>
        """,
        unsafe_allow_html=True,
    )


@st.cache_data(ttl=5)
def load_config() -> Dict:
    raw_config = read_config_file(CONFIG_PATH)
    return normalize_config(raw_config)


def save_config(config: Dict) -> None:
    with CONFIG_PATH.open("w", encoding="utf-8") as file:
        yaml.safe_dump(config, file, sort_keys=False)
    load_config.clear()


@st.cache_resource
def init_ml_service(config: Dict) -> MLService:
    ml_cfg = config.get("ml", {})
    feature_keys = ml_cfg.get(
        "feature_keys",
        [
            "momentum_1",
            "momentum_3",
            "momentum_5",
            "momentum_10",
            "rolling_volatility",
            "atr",
            "volume_delta",
            "volume_ratio",
            "volume_ratio_3",
            "volume_ratio_10",
            "body_pct",
            "upper_wick_pct",
            "lower_wick_pct",
            "wick_close_ratio",
            "range_pct",
            "ema_fast",
            "ema_slow",
            "macd",
            "macd_hist",
            "rsi",
            "zscore",
            "close_to_high",
            "close_to_low",
        ],
    )
    return MLService(
        db_path=DB_PATH,
        feature_keys=feature_keys,
        lr=float(ml_cfg.get("lr", 0.03)),
        regularization=float(ml_cfg.get("regularization", 0.0005)),
        threshold=float(ml_cfg.get("threshold", 0.25)),
        ensemble=bool(ml_cfg.get("ensemble", True)),
        forest_size=int(ml_cfg.get("forest_size", 10)),
        random_state=int(ml_cfg.get("random_state", 7)),
<<<<<<< HEAD
        warmup_target=int(ml_cfg.get("warmup_target", 200)),
=======
        warmup_samples=int(ml_cfg.get("warmup_samples", 25)),
>>>>>>> 98da4374
    )


@st.cache_data(ttl=5)
def load_trades() -> pd.DataFrame:
    if not DB_PATH.exists():
        return pd.DataFrame(
            columns=[
                "timestamp",
                "worker",
                "symbol",
                "side",
                "cash_spent",
                "entry_price",
                "exit_price",
                "pnl_percent",
                "pnl_usd",
                "win_loss",
            ]
        )
    with sqlite3.connect(DB_PATH) as conn:
        df = pd.read_sql_query(
            """
            SELECT timestamp, worker, symbol, side, cash_spent, entry_price, exit_price,
                   pnl_percent, pnl_usd, win_loss, reason, metadata_json
            FROM trades
            ORDER BY timestamp DESC
            """,
            conn,
        )
    df["timestamp"] = pd.to_datetime(df["timestamp"], utc=True)
    if "metadata_json" in df.columns:
        df["metadata"] = df["metadata_json"].apply(lambda value: json.loads(value or "{}"))
        df.drop(columns=["metadata_json"], inplace=True)
    return df


@st.cache_data(ttl=5)
def load_equity_curve() -> pd.DataFrame:
    if not DB_PATH.exists():
        return pd.DataFrame(columns=["timestamp", "equity", "pnl_percent", "pnl_usd"])
    with sqlite3.connect(DB_PATH) as conn:
        df = pd.read_sql_query(
            "SELECT timestamp, equity, pnl_percent, pnl_usd FROM equity_curve ORDER BY timestamp ASC",
            conn,
        )
    df["timestamp"] = pd.to_datetime(df["timestamp"], utc=True)
    return df


@st.cache_data(ttl=5)
def load_bot_states() -> pd.DataFrame:
    if not DB_PATH.exists():
        return pd.DataFrame(columns=["worker", "symbol", "status", "last_signal", "indicators", "risk", "updated_at"])
    with sqlite3.connect(DB_PATH) as conn:
        conn.row_factory = sqlite3.Row
        rows = conn.execute(
            "SELECT worker, symbol, status, last_signal, indicators_json, risk_json, updated_at FROM bot_state"
        ).fetchall()
    records: List[Dict[str, object]] = []
    for row in rows:
        indicators = json.loads(row["indicators_json"] or "{}")
        risk = json.loads(row["risk_json"] or "{}")
        ml_warmup = indicators.pop("ml_warming_up", None)
        records.append(
            {
                "worker": row["worker"],
                "symbol": row["symbol"],
                "status": row["status"],
                "last_signal": row["last_signal"],
                "indicators": indicators,
                "risk": risk,
                "updated_at": pd.to_datetime(row["updated_at"], utc=True),
                "ml_warming_up": ml_warmup,
            }
        )
    return pd.DataFrame(records)


def load_control_flags() -> Dict[str, str]:
    if not DB_PATH.exists():
        return {}
    with sqlite3.connect(DB_PATH) as conn:
        conn.row_factory = sqlite3.Row
        rows = conn.execute("SELECT key, value FROM control_flags").fetchall()
    return {row["key"]: row["value"] for row in rows}


def set_control_flag(key: str, value: str) -> None:
    with sqlite3.connect(DB_PATH) as conn:
        conn.execute(
            """
            INSERT INTO control_flags(key, value, updated_at)
            VALUES(?, ?, datetime('now'))
            ON CONFLICT(key) DO UPDATE SET value = excluded.value, updated_at = excluded.updated_at
            """,
            (key, value),
        )
        conn.commit()
    load_bot_states.clear()


@st.cache_data(ttl=5)
def load_trade_events(limit: int = 200) -> pd.DataFrame:
    if not DB_PATH.exists():
        return pd.DataFrame(columns=["timestamp", "worker", "symbol", "event", "details"])
    with sqlite3.connect(DB_PATH) as conn:
        df = pd.read_sql_query(
            """
            SELECT timestamp, worker, symbol, event, details_json
            FROM trade_events
            ORDER BY timestamp DESC
            LIMIT ?
            """,
            conn,
            params=(int(limit),),
        )
    df["timestamp"] = pd.to_datetime(df["timestamp"], utc=True)
    df["details"] = df["details_json"].apply(lambda payload: json.loads(payload or "{}"))
    df.drop(columns=["details_json"], inplace=True)
    return df


@st.cache_data(ttl=5)
def load_market_features(symbol: str, limit: int = 720) -> pd.DataFrame:
    if not DB_PATH.exists():
        return pd.DataFrame(columns=["timestamp", "open", "high", "low", "close", "volume", "features"])
    with sqlite3.connect(DB_PATH) as conn:
        df = pd.read_sql_query(
            """
            SELECT timestamp, open, high, low, close, volume, features_json, label
            FROM market_features
            WHERE symbol = ?
            ORDER BY timestamp DESC
            LIMIT ?
            """,
            conn,
            params=(symbol, limit),
        )
    if df.empty:
        return df
    df["timestamp"] = pd.to_datetime(df["timestamp"], utc=True)
    numeric_cols = [col for col in ["open", "high", "low", "close", "volume"] if col in df.columns]
    df[numeric_cols] = df[numeric_cols].apply(pd.to_numeric, errors="coerce")
    df["features"] = df["features_json"].apply(lambda x: json.loads(x or "{}"))
    return df.sort_values("timestamp")


@st.cache_data(ttl=5)
def load_ml_predictions(symbol: str, limit: int = 720) -> pd.DataFrame:
    if not DB_PATH.exists():
        return pd.DataFrame(columns=["timestamp", "worker", "confidence", "decision", "threshold"])
    with sqlite3.connect(DB_PATH) as conn:
        df = pd.read_sql_query(
            """
            SELECT timestamp, worker, confidence, decision, threshold
            FROM ml_predictions
            WHERE symbol = ? AND worker != 'researcher'
            ORDER BY timestamp DESC
            LIMIT ?
            """,
            conn,
            params=(symbol, limit),
        )
    if df.empty:
        return df
    df["timestamp"] = pd.to_datetime(df["timestamp"], utc=True)
    return df.sort_values("timestamp")


@st.cache_data(ttl=5)
def load_ml_metrics() -> pd.DataFrame:
    if not DB_PATH.exists():
        return pd.DataFrame(columns=["timestamp", "symbol", "mode", "precision", "recall", "win_rate", "support"])
    with sqlite3.connect(DB_PATH) as conn:
        df = pd.read_sql_query(
            """
            SELECT timestamp, symbol, mode, precision, recall, win_rate, support
            FROM ml_metrics
            ORDER BY timestamp DESC
            """,
            conn,
        )
    if df.empty:
        return df
    df["timestamp"] = pd.to_datetime(df["timestamp"], utc=True)
    return df


@st.cache_data(ttl=5)
def load_account_snapshot() -> Optional[Dict[str, object]]:
    if not DB_PATH.exists():
        return None
    with sqlite3.connect(DB_PATH) as conn:
        conn.row_factory = sqlite3.Row
        row = conn.execute(
            """
            SELECT timestamp, equity, balances_json
            FROM account_snapshots
            ORDER BY timestamp DESC
            LIMIT 1
            """
        ).fetchone()
    if row is None:
        return None
    return {
        "timestamp": pd.to_datetime(row["timestamp"], utc=True),
        "equity": float(row["equity"]),
        "balances": json.loads(row["balances_json"] or "{}"),
    }


def render_account_overview(
    config: Dict,
    equity_df: pd.DataFrame,
    trades: pd.DataFrame,
    account_snapshot: Optional[Dict[str, object]],
) -> None:
    st.header("Account Overview")
    latest_equity = equity_df["equity"].iloc[-1] if not equity_df.empty else config["trading"].get("paper_starting_equity", 0)
    pnl_percent = equity_df["pnl_percent"].iloc[-1] if not equity_df.empty else 0.0
    pnl_usd = equity_df["pnl_usd"].iloc[-1] if not equity_df.empty else 0.0
    starting_equity = config["trading"].get("paper_starting_equity", 0.0)

    col1, col2, col3, col4 = st.columns(4)
    col1.metric("Live Equity", f"${latest_equity:,.2f}", f"{pnl_percent:.2f}%")
    col2.metric("Total P/L", f"${pnl_usd:,.2f}")
    col3.metric("Starting Equity", f"${starting_equity:,.2f}")
    col4.metric("Recorded Trades", f"{len(trades)}")

    if account_snapshot:
        snapshot_time = account_snapshot["timestamp"].strftime("%Y-%m-%d %H:%M:%S UTC")
        st.caption(f"Equity values update every trading engine cycle | Broker snapshot: {snapshot_time}")
        balances = account_snapshot.get("balances", {})
        if balances:
            cols = st.columns(min(4, len(balances)))
            for idx, (asset, amount) in enumerate(sorted(balances.items())):
                cols[idx % len(cols)].metric(asset, f"{amount:,.6f}")
    else:
        st.caption("Equity values update every trading engine cycle (near real-time).")


def render_equity_curve(equity_df: pd.DataFrame) -> None:
    st.subheader("Equity Curve")
    if equity_df.empty:
        st.info("Equity data will populate as trades are logged.")
        return
    fig = go.Figure()
    fig.add_trace(
        go.Scatter(
            x=equity_df["timestamp"],
            y=equity_df["equity"],
            mode="lines+markers",
            name="Equity",
            line=dict(color="#00d4ff", width=2),
        )
    )
    fig.update_layout(template="plotly_dark", height=320, margin=dict(l=20, r=20, t=40, b=40))
    st.plotly_chart(fig, use_container_width=True)


def render_runtime_status(config: Dict, bot_states: pd.DataFrame, ml_service: MLService) -> None:
    st.subheader("Runtime Status")
    trading_mode = str(config.get("trading", {}).get("mode", "paper")).lower()
    mode_label = "Live Trading" if trading_mode == "live" else "Paper Trading"
    badge = "🟢" if trading_mode == "live" else "🧪"
    st.markdown(f"**Mode:** {badge} {mode_label}")

    symbols = config.get("trading", {}).get("symbols", [])
    if symbols:
        cols = st.columns(min(3, len(symbols)))
        for idx, symbol in enumerate(symbols):
            progress = ml_service.warmup_progress(symbol)
            text = f"{symbol}: {progress * 100:.0f}%" if progress < 1 else f"{symbol}: ready"
            cols[idx % len(cols)].progress(progress, text)
    else:
        st.caption("No trading symbols configured.")

    if not bot_states.empty:
        warming = bot_states[bot_states["ml_warming_up"].notnull()]
        if not warming.empty:
            warming_workers = warming[warming["ml_warming_up"] == True]  # noqa: E712
            if not warming_workers.empty:
                st.info(
                    "ML gating is still warming up for: "
                    + ", ".join(
                        sorted(
                            {
                                f"{row.worker} {row.symbol}"
                                for row in warming_workers.itertuples()
                            }
                        )
                    )
                )


def render_signal_monitor(bot_states: pd.DataFrame) -> None:
    st.subheader("Signal Monitor")
    if bot_states.empty:
        st.info("Signals will populate once workers publish state.")
        return
    rows: List[Dict[str, object]] = []
    for row in bot_states.sort_values("updated_at", ascending=False).itertuples():
        indicators: Dict[str, object] = row.indicators or {}
        confidence = indicators.get("ml_confidence")
        warmup_state = getattr(row, "ml_warming_up", None)
        if warmup_state is None:
            warmup_label = "n/a"
        else:
            warmup_label = "warming" if warmup_state else "ready"
        rows.append(
            {
                "Worker": row.worker,
                "Symbol": row.symbol,
                "Status": row.status or "unknown",
                "Last Signal": row.last_signal or "–",
                "ML Confidence": round(float(confidence), 3) if isinstance(confidence, (int, float)) else None,
                "ML Warmup": warmup_label,
                "Updated": row.updated_at.strftime("%H:%M:%S"),
            }
        )
    signal_df = pd.DataFrame(rows)
    st.dataframe(signal_df, use_container_width=True)


def render_bot_cards(config: Dict, bot_states: pd.DataFrame, ml_service: MLService) -> None:
    st.subheader("Strategy Stack")
    _ = ml_service  # clarity: cards already include ML stats via stored indicators
    if bot_states.empty:
        st.info("Workers will appear once the engine publishes their state.")
        return

    descriptions = {
        "Velocity Short": "Momentum-driven short seller that fades breakdown accelerations.",
        "Reversion Raider": "Contrarian short scalper targeting mean reversions after euphoric spikes.",
        "ML Short Alpha": "Machine learning assisted signal combiner focusing on asymmetric short setups.",
        "Research Sentinel": "Market researcher that constantly engineers features for models and traders.",
    }

    grouped = bot_states.groupby("worker")
    cols = st.columns(2)
    for idx, (worker, df) in enumerate(grouped):
        card_placeholder = cols[idx % 2].container()
        with card_placeholder:
            st.markdown(f"### {worker}")
            st.caption(descriptions.get(worker, ""))
            latest = df.sort_values("updated_at", ascending=False).iloc[0]
            status = latest.get("status", "unknown")
            last_signal = latest.get("last_signal") or "–"
            st.markdown(f"**Status:** `{status}` | **Last Signal:** `{last_signal}`")
            indicators = latest.get("indicators", {}) or {}
            risk = latest.get("risk", {}) or {}
            ml_confidence = indicators.get("ml_confidence")
            if indicators:
                pretty = {k: round(v, 4) if isinstance(v, (int, float)) else v for k, v in indicators.items()}
                st.json({"indicators": pretty})
            if risk:
                st.json({"risk": risk})
            if ml_confidence is not None:
                st.metric("ML Confidence", f"{ml_confidence:.3f}")
            st.markdown(f"_Last update: {latest['updated_at'].strftime('%H:%M:%S UTC')}_")


def build_market_figure(
    df: pd.DataFrame,
    symbol: str,
    trades: pd.DataFrame,
    confidence_df: pd.DataFrame,
) -> Optional[go.Figure]:
    if df.empty:
        return None
    fig = make_subplots(
        rows=2,
        cols=1,
        shared_xaxes=True,
        vertical_spacing=0.04,
        row_heights=[0.7, 0.3],
    )
    fig.add_trace(
        go.Candlestick(
            x=df["timestamp"],
            open=df["open"],
            high=df["high"],
            low=df["low"],
            close=df["close"],
            name=symbol,
        ),
        row=1,
        col=1,
    )
    entries = trades[(trades["symbol"] == symbol) & trades["exit_price"].isna()]
    exits = trades[(trades["symbol"] == symbol) & trades["exit_price"].notna()]
    if not entries.empty:
        fig.add_trace(
            go.Scatter(
                x=entries["timestamp"],
                y=entries["entry_price"],
                mode="markers",
                marker=dict(symbol="triangle-down", size=12, color="#ff4d4d"),
                name="Short entries",
            ),
            row=1,
            col=1,
        )
    if not exits.empty:
        fig.add_trace(
            go.Scatter(
                x=exits["timestamp"],
                y=exits["exit_price"],
                mode="markers",
                marker=dict(symbol="triangle-up", size=12, color="#00ffb3"),
                name="Covers",
            ),
            row=1,
            col=1,
        )
    if not confidence_df.empty:
        for worker, worker_df in confidence_df.groupby("worker"):
            fig.add_trace(
                go.Scatter(
                    x=worker_df["timestamp"],
                    y=worker_df["confidence"],
                    mode="lines",
                    name=f"{worker} confidence",
                ),
                row=2,
                col=1,
            )
        fig.update_yaxes(title_text="Confidence", range=[0, 1], row=2, col=1)
    fig.update_yaxes(title_text="Price", row=1, col=1)
    fig.update_layout(
        template="plotly_dark",
        height=520,
        margin=dict(l=20, r=20, t=40, b=40),
        legend=dict(orientation="h", yanchor="bottom", y=1.02, xanchor="right", x=1),
    )
    return fig


def render_market_view(symbol: str, trades: pd.DataFrame, ml_service: MLService) -> None:
    st.subheader("Market Intelligence")
    feature_df = load_market_features(symbol)
    confidence_df = load_ml_predictions(symbol)
    fig = build_market_figure(feature_df, symbol, trades, confidence_df)
    if fig is None:
        st.info("Waiting for market data snapshots from the researcher bot.")
        return
    st.plotly_chart(fig, use_container_width=True)

    if not feature_df.empty:
        latest = feature_df.iloc[-1]
        st.caption("Latest engineered features")
        enriched = dict(latest["features"])
        for column in ["open", "high", "low", "close", "volume"]:
            if column in latest:
                enriched[column] = latest[column]
        st.json(enriched)
    top_features = ml_service.feature_importance(symbol)
    if top_features:
        st.caption("Top ML feature weights")
        feat_df = pd.DataFrame(
            {"feature": list(top_features.keys()), "weight": list(top_features.values())}
        )
        bar = go.Figure(
            data=[go.Bar(x=feat_df["feature"], y=feat_df["weight"], marker_color="#00d4ff")]
        )
        bar.update_layout(template="plotly_dark", height=320, margin=dict(l=20, r=20, t=40, b=40))
        st.plotly_chart(bar, use_container_width=True)


def render_ml_debug_panel(config: Dict, ml_service: MLService, bot_states: pd.DataFrame) -> None:
    st.subheader("ML Diagnostics")
    st.caption(
        f"Ensemble backend: {ml_service.ensemble_backend} | requested: {ml_service.ensemble_requested}"
    )
    with st.expander("Inspect live ML inputs", expanded=False):
        st.caption(
            "Use this panel to print the latest engineered features and confidence levels feeding each worker."
        )
        if st.button("Print ML snapshot", key="ml_debug_snapshot"):
            symbols = config.get("trading", {}).get("symbols", [])
            workers: List[str] = []
            if not bot_states.empty:
                workers = sorted(bot_states["worker"].unique())
            if not symbols:
                st.info("No symbols configured for trading.")
            for symbol in symbols:
                features = ml_service.latest_features(symbol) or {}
                st.markdown(f"**{symbol}**")
                if features:
                    st.json({"features": features})
                else:
                    st.info("No features observed yet for this symbol.")
                if workers:
                    confidence_payload = {
                        worker: round(
                            ml_service.latest_confidence(symbol, worker=worker),
                            4,
                        )
                        for worker in workers
                    }
                    st.json({"confidence": confidence_payload})
                else:
                    st.caption("Workers have not published state yet; confidence history unavailable.")


def render_trade_logs(trades: pd.DataFrame, events: pd.DataFrame) -> None:
    st.subheader("Trade Logs")
    tab_exec, tab_events = st.tabs(["Executions", "Events"])

    with tab_exec:
        if trades.empty:
            st.info("Trades will appear once execution begins.")
        else:
            workers = ["All"] + sorted(trades["worker"].unique())
            selected_worker = st.selectbox("Filter by strategy", workers)
            filtered = trades if selected_worker == "All" else trades[trades["worker"] == selected_worker]
            display_cols = [
                "timestamp",
                "worker",
                "symbol",
                "side",
                "reason",
                "cash_spent",
                "entry_price",
                "exit_price",
                "pnl_usd",
                "pnl_percent",
                "win_loss",
            ]
            present_cols = [col for col in display_cols if col in filtered.columns]
            st.dataframe(filtered[present_cols], use_container_width=True)

    with tab_events:
        if events.empty:
            st.info("Trade lifecycle events (stops, trailing updates) will appear here.")
        else:
            st.dataframe(events, use_container_width=True)


def render_risk_controls(config: Dict, ml_service: MLService, symbol: str) -> None:
    st.subheader("Risk & Deployment Controls")
    trading_cfg = config.get("trading", {})
    risk_cfg = config.get("risk", {})
    worker_cfg = config.get("workers", {}).get("definitions", {})
    control_flags = load_control_flags()

    with st.form("global_risk_form"):
        st.write("### Global Risk")
        max_drawdown = st.slider(
            "Max drawdown %",
            min_value=5.0,
            max_value=50.0,
            step=0.5,
            value=float(risk_cfg.get("max_drawdown_percent", 25.0)),
        )
        daily_limit = st.slider(
            "Daily loss limit %",
            min_value=1.0,
            max_value=20.0,
            step=0.5,
            value=float(risk_cfg.get("daily_loss_limit_percent", 5.0)),
        )
        allocation = st.slider(
            "Equity allocation per trade %",
            min_value=1.0,
            max_value=25.0,
            step=0.5,
            value=float(trading_cfg.get("equity_allocation_percent", 6.0)),
        )
        max_positions = st.slider(
            "Maximum concurrent positions",
            min_value=1,
            max_value=12,
            value=int(trading_cfg.get("max_open_positions", 4)),
        )
        submitted = st.form_submit_button("Update global risk")
        if submitted:
            config["risk"]["max_drawdown_percent"] = max_drawdown
            config["risk"]["daily_loss_limit_percent"] = daily_limit
            config["trading"]["equity_allocation_percent"] = allocation
            config["trading"]["max_open_positions"] = max_positions
            save_config(config)
            st.success("Global risk settings saved. Restart engine to apply immediately.")

    st.write("### Per-strategy tuning")
    for worker_key, definition in worker_cfg.items():
        with st.expander(definition.get("module", worker_key), expanded=False):
            symbols = definition.get("symbols", [])
            risk = definition.get("risk", {})
            params = definition.get("parameters", {})
            new_symbols = st.multiselect(
                "Symbols",
                options=config["trading"].get("symbols", symbols),
                default=symbols,
                key=f"symbols_{worker_key}",
            )
            position_size = st.slider(
                "Position size % of allocation",
                min_value=10.0,
                max_value=200.0,
                step=5.0,
                value=float(risk.get("position_size_pct", 100.0)),
                key=f"pos_{worker_key}",
            )
            leverage = st.slider(
                "Leverage",
                min_value=1.0,
                max_value=5.0,
                step=0.1,
                value=float(risk.get("leverage", 1.0)),
                key=f"lev_{worker_key}",
            )
            stop_loss = st.slider(
                "Stop loss %",
                min_value=0.5,
                max_value=5.0,
                step=0.1,
                value=float(risk.get("stop_loss_pct", 1.0)),
                key=f"sl_{worker_key}",
            )
            take_profit = st.slider(
                "Take profit %",
                min_value=0.5,
                max_value=6.0,
                step=0.1,
                value=float(risk.get("take_profit_pct", 2.0)),
                key=f"tp_{worker_key}",
            )
            trailing = st.slider(
                "Trailing stop %",
                min_value=0.0,
                max_value=5.0,
                step=0.1,
                value=float(risk.get("trailing_stop_pct", 0.0)),
                key=f"trail_{worker_key}",
            )
            if st.button("Save", key=f"save_{worker_key}"):
                definition["symbols"] = new_symbols
                definition.setdefault("risk", {})
                definition["risk"].update(
                    {
                        "position_size_pct": position_size,
                        "leverage": leverage,
                        "stop_loss_pct": stop_loss,
                        "take_profit_pct": take_profit,
                        "trailing_stop_pct": trailing,
                    }
                )
                definition.setdefault("parameters", {})
                definition["parameters"].update(params)
                config["workers"]["definitions"][worker_key] = definition
                save_config(config)
                st.success(f"Updated configuration for {worker_key}.")

    st.write("### ML Gating Overrides")
    gating_workers = [
        (worker_key, definition)
        for worker_key, definition in worker_cfg.items()
        if not definition.get("module", "").endswith("researcher.MarketResearchWorker")
    ]
    if gating_workers:
        cols = st.columns(min(3, len(gating_workers)))
        for idx, (worker_key, definition) in enumerate(gating_workers):
            module_path = definition.get("module", worker_key)
            worker_label = MODULE_DISPLAY_NAMES.get(module_path, module_path.split(".")[-1])
            flag_key = f"ml::{worker_label}"
            enabled = control_flags.get(flag_key, "on").lower() not in {"off", "false", "0", "disabled"}
            toggle = cols[idx % len(cols)].toggle(
                f"{worker_label} gating",
                value=enabled,
                key=f"ml_gate_{worker_key}",
            )
            if toggle != enabled:
                set_control_flag(flag_key, "on" if toggle else "off")
                st.success(f"Updated ML gating for {worker_label}.")
    else:
        st.info("No trading workers configured for ML gating.")

    st.write("### ML Validation & Backtests")
    metrics_df = load_ml_metrics()
    validation_cols = st.columns(3)
    symbol_options = config.get("trading", {}).get("symbols", [symbol])
    default_index = symbol_options.index(symbol) if symbol in symbol_options else 0
    selected_symbol = validation_cols[0].selectbox(
        "Symbol",
        options=symbol_options,
        index=default_index,
        key="ml_metric_symbol",
    )
    if validation_cols[1].button("Run backtest", key="run_ml_backtest"):
        results = ml_service.run_backtest(selected_symbol)
        load_ml_metrics.clear()
        st.success(
            (
                "Backtest complete – precision: {precision:.2f}, recall: {recall:.2f}, "
                "win rate: {win_rate:.2f}, accuracy: {accuracy:.2f}, F1: {f1_score:.2f}, "
                "trades evaluated: {trades:d}"
            ).format(**results)
        )
    if not metrics_df.empty:
        filtered = metrics_df[metrics_df["symbol"] == selected_symbol]
        if filtered.empty:
            st.info("No metrics recorded yet for this symbol. Run a backtest to populate statistics.")
        else:
            st.dataframe(filtered.head(10), use_container_width=True)
    else:
        st.info("Metrics will appear once backtests or live evaluations are recorded.")


def render_sidebar(config: Dict) -> str:
    st.sidebar.title("Live Controls")
    refresh_interval = int(config.get("dashboard", {}).get("refresh_interval_seconds", 5))
    _auto_refresh_script(refresh_interval)

    control_flags = load_control_flags()

    trading_mode = st.sidebar.radio(
        "Trading Mode",
        options=["paper", "live"],
        index=0 if config["trading"].get("mode", "paper") == "paper" else 1,
    )
    if trading_mode != config["trading"].get("mode"):
        config["trading"]["mode"] = trading_mode
        config["trading"]["paper_trading"] = trading_mode == "paper"
        save_config(config)
        st.sidebar.success("Trading mode updated. Restart engine to take effect.")

    kill_switch = control_flags.get("kill_switch", "false") == "true"
    kill_toggle = st.sidebar.toggle("Global Kill Switch", value=kill_switch)
    if kill_toggle != kill_switch:
        set_control_flag("kill_switch", "true" if kill_toggle else "false")
        st.sidebar.success("Kill switch state updated.")

    st.sidebar.markdown("---")
    st.sidebar.subheader("Per-Bot Overrides")
    definitions = config.get("workers", {}).get("definitions", {})
    for worker_key, definition in definitions.items():
        module_path = definition.get("module", worker_key)
        if module_path.endswith("researcher.MarketResearchWorker"):
            continue
        worker_label = MODULE_DISPLAY_NAMES.get(module_path, module_path.split(".")[-1])
        flag_key = f"bot::{worker_label}"
        paused = control_flags.get(flag_key, "active") in {"paused", "disabled"}
        toggle = st.sidebar.toggle(f"{worker_label}", value=not paused)
        if toggle == paused:
            set_control_flag(flag_key, "active" if toggle else "paused")
            st.sidebar.success(f"Updated {worker_label} control flag.")

    st.sidebar.markdown("---")
    symbol = st.sidebar.selectbox(
        "Symbol",
        options=config["trading"].get("symbols", ["BTC/USD"]),
        index=0,
    )
    return symbol


def main() -> None:
    config = load_config()
    ml_service = init_ml_service(config)
    st.title("Quant Operations Terminal")
    symbol = render_sidebar(config)
    bot_states = load_bot_states()
    trades = load_trades()
    equity = load_equity_curve()
    account_snapshot = load_account_snapshot()
    events = load_trade_events()

    render_account_overview(config, equity, trades, account_snapshot)
    render_equity_curve(equity)
    render_runtime_status(config, bot_states, ml_service)
    render_signal_monitor(bot_states)
    render_bot_cards(config, bot_states, ml_service)
    render_market_view(symbol, trades, ml_service)
    render_ml_debug_panel(config, ml_service, bot_states)
    render_trade_logs(trades, events)
    render_risk_controls(config, ml_service, symbol)


if __name__ == "__main__":
    main()<|MERGE_RESOLUTION|>--- conflicted
+++ resolved
@@ -140,11 +140,8 @@
         ensemble=bool(ml_cfg.get("ensemble", True)),
         forest_size=int(ml_cfg.get("forest_size", 10)),
         random_state=int(ml_cfg.get("random_state", 7)),
-<<<<<<< HEAD
         warmup_target=int(ml_cfg.get("warmup_target", 200)),
-=======
         warmup_samples=int(ml_cfg.get("warmup_samples", 25)),
->>>>>>> 98da4374
     )
 
 
